--- conflicted
+++ resolved
@@ -1,11 +1,6 @@
-<<<<<<< HEAD
 export CUDA_VISIBLE_DEVICES=0
 # export WANDB_API_KEY=183745c61e3c0db51eb85b3fcda31b527854b7aa
 python main_offline.py iexp walker rnd \
-=======
-export WANDB_API_KEY=8d739e5eaa28091db300de37eb709020ff7cf27c
-python main_offline.py cexp walker rnd \
->>>>>>> 4518d755
 --eval_tasks run stand flip walk \
 --wandb_logging False \
 --seed 42 \
