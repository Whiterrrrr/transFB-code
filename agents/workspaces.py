"""Module that creates workspaces for training/evaling various agents."""

import wandb
import torch
import shutil
from os import makedirs
from loguru import logger
from tqdm import tqdm
import numpy as np
from datetime import datetime
from pathlib import Path
from typing import Dict, List, Union, Optional
from scipy import stats

from rewards import RewardFunctionConstructor
from custom_dmc_tasks.point_mass_maze import GOALS as point_mass_maze_goals

from agents.base import AbstractWorkspace
from agents.fb.agent import FB
from agents.fb.replay_buffer import FBReplayBuffer, OnlineFBReplayBuffer

from agents.sac.agent import SAC
from agents.sac.replay_buffer import SoftActorCriticReplayBuffer

from agents.cql.agent import CQL
from agents.base import OfflineReplayBuffer
from agents.ifb.agent import IFB
from agents.cfb.agent import CFB
from agents.calfb.agent import CalFB
from agents.cexp.agent import CEXP
from agents.exp.agent import EXP

class OnlineRLWorkspace(AbstractWorkspace):
    """
    Trains/evals/rollouts online RL algorithm on one task
    """

    def __init__(
        self,
        reward_constructor: RewardFunctionConstructor,
        learning_steps: int,
        model_dir: Path,
        eval_frequency: int,
        eval_rollouts: int,
        seed_steps: int,
        wandb_logging: bool = True,
    ):
        super().__init__(
            env=reward_constructor._env,
            reward_functions=reward_constructor.reward_functions,
        )

        self.eval_frequency = eval_frequency  # how frequently to eval
        self.eval_rollouts = eval_rollouts  # how many rollouts per eval step
        self.model_dir = model_dir
        self.learning_steps = learning_steps
        self.seed_steps = seed_steps
        self.wandb_logging = wandb_logging

    def train(
        self,
        agent: SAC,
        task: str,
        agent_config: Dict,
        replay_buffer: SoftActorCriticReplayBuffer,
    ):
        """
        Trains online RL algorithm on one task.
        """
        if self.wandb_logging:
            run = wandb.init(
                entity='1155173723',
                project="zero-shot", 
                config=agent_config,
                tags=[agent.name],
                reinit=True,
            )

            model_path = self.model_dir / run.name
            makedirs(str(model_path))

        else:
            date = datetime.today().strftime("%Y-%m-%d-%H-%M-%S")
            model_path = self.model_dir / f"local-run-{date}"
            makedirs(str(model_path))

        logger.info(f"Training {agent.name}")
        best_eval_reward = -np.inf
        best_model_path = None
        done = True

        for i in tqdm(range(self.learning_steps + 1)):

            # reset env
            if done:
                timestep = self.env.reset()

            # sample actions uniformly for seed steps
            if i < self.seed_steps:
                action = np.random.uniform(
                    low=-1, high=1, size=(self.env.action_spec().shape[0],)
                )

            else:
                action = agent.act(
                    timestep.observation["observations"],
                    sample=True,
                    replay_buffer=replay_buffer,
                )

            observation = timestep.observation["observations"]
            timestep = self.env.step(action)
            reward = self.reward_functions[task](self.env.physics)
            done = timestep.last()

            replay_buffer.add(
                observation=observation,
                action=action,
                reward=reward,
                next_observation=timestep.observation["observations"],
                done=done,
            )

            eval_metrics = {}
            if (i % self.eval_frequency == 0) & (i > 0):
                eval_metrics = self.eval(agent=agent, task=task)
                if eval_metrics["eval/episode_reward_iqm"] > best_eval_reward:

                    # delete current best model
                    if best_model_path is not None:
                        best_model_path.unlink(missing_ok=True)

                    logger.info(
                        f"New max eval reward: {best_eval_reward:.3f} -> "
                        f"{eval_metrics['eval/episode_reward_iqm']:.3f}."
                        f" Saving model."
                    )

                    name = f"{task}_{i}.pickle"
                    # save locally
                    best_model_path = agent.save(model_path / name)

                    best_eval_reward = eval_metrics["eval/episode_reward_iqm"]

                agent.train()

            train_metrics = {}
            if (i % agent.actor_update_frequency == 0) and (i > self.seed_steps):
                batch = replay_buffer.sample(agent.batch_size)
                train_metrics = agent.update(batch=batch, step=i)

            metrics = {**train_metrics, **eval_metrics}

            if self.wandb_logging:
                run.log(metrics)

        if self.wandb_logging:
            # upload best model to wandb at end of training
            run.save(best_model_path.as_posix(), base_path=model_path.as_posix())
            run.finish()

        # delete local models
        shutil.rmtree(model_path)

    def eval(
        self,
        agent: SAC,
        task: str,
    ) -> Dict[str, float]:
        logger.info("Performing eval rollouts.")
        eval_rewards = []
        agent.eval()
        for _ in tqdm(range(self.eval_rollouts)):

            rollout_reward = 0.0
            timestep = self.env.reset()
            while not timestep.last():
                action = agent.act(
                    timestep.observation["observations"], sample=False, step=None
                )
                timestep = self.env.step(action)
                rollout_reward += self.reward_functions[task](self.env.physics)

            eval_rewards.append(rollout_reward)

        metrics = {
            "eval/episode_reward_iqm": float(stats.trim_mean(eval_rewards, 0.25))
        }

        return metrics


class OfflineRLWorkspace(AbstractWorkspace):
    """
    Trains/evals/rollouts an offline RL agent given
    """

    def __init__(
        self,
        reward_constructor: RewardFunctionConstructor,
        learning_steps: int,
        model_dir: Path,
        eval_frequency: int,
        eval_rollouts: int,
        wandb_logging: bool,
        device: torch.device,
        z_inference_steps: Optional[int] = None,  # FB only
        train_std: Optional[float] = None,  # FB only
        eval_std: Optional[float] = None,  # FB only
        project: str = "zero-shot",
    ):
        super().__init__(
            env=reward_constructor._env,
            reward_functions=reward_constructor.reward_functions,
        )

        self.eval_frequency = eval_frequency  # how frequently to eval
        self.eval_rollouts = eval_rollouts  # how many rollouts per eval step
        self.model_dir = model_dir
        self.learning_steps = learning_steps
        self.z_inference_steps = z_inference_steps
        self.train_std = train_std
        self.eval_std = eval_std
        self.observations_z = None
        self.rewards_z = None
        self.wandb_logging = wandb_logging
        self.domain_name = reward_constructor.domain_name
        self.device = device
        self.project = project

    def train(
        self,
        agent: Union[CQL, SAC, FB, CFB, CalFB, CEXP, EXP],
        tasks: List[str],
        agent_config: Dict,
        replay_buffer: Union[OfflineReplayBuffer, FBReplayBuffer],
    ) -> None:
        """
        Trains an offline RL algorithm on one task.
        """
        if self.wandb_logging:
            run = wandb.init(
                config=agent_config,
                tags=[agent.name, "core"],
                reinit=True,
<<<<<<< HEAD
                entity='l_air',
                project="zero-shot", 
=======
                entity='1155173723',
                project=self.project,
>>>>>>> 4518d755
                name=agent.name,
            )
            model_path = Path(self.model_dir + '/' + run.name)
            makedirs(str(model_path))
        else:
            date = datetime.today().strftime("Y-%m-%d-%H-%M-%S")
            model_path = Path(self.model_dir +'/'+ f"local-run-{date}")
            makedirs(str(model_path))

        logger.info(f"Training {agent.name}.")
        best_mean_task_reward = -np.inf
        best_model_path = None

        # sample set transitions for z inference
        if isinstance(agent, FB) or isinstance(agent, CEXP) or isinstance(agent, EXP) or isinstance(agent, IFB):
            if self.domain_name == "point_mass_maze":
                self.goal_states = {}
                for task, goal_state in point_mass_maze_goals.items():
                    self.goal_states[task] = torch.tensor(
                        goal_state, dtype=torch.float32, device=self.device
                    ).unsqueeze(0)
            else:
                (
                    self.observations_z,
                    self.rewards_z,
                ) = replay_buffer.sample_task_inference_transitions(
                    inference_steps=self.z_inference_steps
                )

        for i in tqdm(range(self.learning_steps + 1)):

            batch = replay_buffer.sample(agent.batch_size)
            if isinstance(agent, CEXP) or isinstance(agent, EXP):
                batch_rand = replay_buffer.sample(agent.batch_size)
                train_metrics = agent.update(batch=batch, batch_rand=batch_rand, step=i)
            else:
                train_metrics = agent.update(batch=batch, step=i)
            
            eval_metrics = {}

            if i % self.eval_frequency == 0:
                eval_metrics = self.eval(agent=agent, tasks=tasks)

                if eval_metrics["eval/task_reward_iqm"] > best_mean_task_reward:
                    logger.info(
                        f"New max IQM task reward: {best_mean_task_reward:.3f} -> "
                        f"{eval_metrics['eval/task_reward_iqm']:.3f}."
                        f" Saving model in {model_path}."
                    )

                    # delete current best model
                    if best_model_path is not None:
                        best_model_path.unlink(missing_ok=True)

                    agent._name = i  # pylint: disable=protected-access
                    # save locally
                    best_model_path = agent.save(model_path)

                    best_mean_task_reward = eval_metrics["eval/task_reward_iqm"]

                agent.train()

            metrics = {**train_metrics, **eval_metrics}

            if self.wandb_logging:
                run.log(metrics)

        if self.wandb_logging:
            # save to wandb_logging
            run.save(best_model_path.as_posix(), base_path=model_path.as_posix())
            run.finish()

        # delete local models
        shutil.rmtree(model_path)

    def eval(
        self,
        agent: Union[CQL, SAC, FB, CFB, CalFB],
        tasks: List[str],
    ) -> Dict[str, float]:
        """
        Performs eval rollouts.
        Args:
            agent: agent to evaluate
            tasks: tasks to evaluate on
        Returns:
            metrics: dict of metrics
        """

        if isinstance(agent, FB) or isinstance(agent, CEXP) or isinstance(agent, EXP) or isinstance(agent, IFB):
            zs = {}
            metrics = {}
            if self.domain_name == "point_mass_maze":
                for task, goal_state in self.goal_states.items():
                    zs[task] = agent.infer_z(goal_state)
                    metrics[f"train/{task}_infer_z"] = zs[task].mean().item()
            else:
                for task, rewards in self.rewards_z.items():
                    zs[task] = agent.infer_z(self.observations_z, rewards)
                    metrics[f"train/{task}_infer_z"] = zs[task].mean().item()

            agent.std_dev_schedule = self.eval_std

        logger.info("Performing eval rollouts.")
        eval_rewards = {}
        agent.eval()
        for _ in tqdm(range(self.eval_rollouts)):

            for task in tasks:
                task_rewards = 0.0

                timestep = self.env.reset()
                while not timestep.last():
                    if isinstance(agent, FB) or isinstance(agent, CEXP) or isinstance(agent, EXP) or isinstance(agent, IFB):
                        action, _ = agent.act(
                            timestep.observation["observations"],
                            task=zs[task],
                            step=None,
                            sample=False,
                        )
                    else:
                        action = agent.act(
                            timestep.observation["observations"],
                            sample=False,
                            step=None,
                        )
                    timestep = self.env.step(action)
                    task_rewards += self.reward_functions[task](self.env.physics)

                if task not in eval_rewards:
                    eval_rewards[task] = []
                eval_rewards[task].append(task_rewards)

        # average over rollouts for metrics
        mean_task_performance = 0.0
        for task, rewards in eval_rewards.items():
            mean_task_reward = stats.trim_mean(rewards, 0.25)  # IQM
            metrics[f"eval/{task}/episode_reward_iqm"] = mean_task_reward
            mean_task_performance += mean_task_reward

        # log mean task performance
        metrics["eval/task_reward_iqm"] = mean_task_performance / len(tasks)

        if isinstance(agent, FB) or isinstance(agent, CEXP) or isinstance(agent, EXP) or isinstance(agent, IFB):
            agent.std_dev_schedule = self.train_std

        return metrics


class FinetuningWorkspace(OfflineRLWorkspace):
    """
    Finetunes FB or CFB on one task.
    """

    def __init__(
        self,
        reward_constructor: RewardFunctionConstructor,
        learning_steps: int,
        model_dir: Path,
        eval_frequency: int,
        eval_rollouts: int,
        wandb_logging: bool,
        online: bool,
        critic_tuning: bool,
        device: torch.device,
        z_inference_steps: Optional[int] = None,  # FB only
        train_std: Optional[float] = None,  # FB only
        eval_std: Optional[float] = None,  # FB only
    ):
        super().__init__(
            reward_constructor=reward_constructor,
            learning_steps=learning_steps,
            model_dir=model_dir,
            eval_frequency=eval_frequency,
            eval_rollouts=eval_rollouts,
            wandb_logging=wandb_logging,
            device=device,
            z_inference_steps=z_inference_steps,
            train_std=train_std,
            eval_std=eval_std,
        )

        self.online = online
        self.critic_tuning = critic_tuning

    def train(
        self,
        agent: Union[FB, CFB, CalFB],
        tasks: List[str],
        agent_config: Dict,
        replay_buffer: Union[FBReplayBuffer, OnlineFBReplayBuffer],
        episodes: int = None,
    ) -> None:

        assert len(tasks) == 1

        if self.online:
            self.tune_online(
                agent=agent,
                task=tasks,
                agent_config=agent_config,
                replay_buffer=replay_buffer,
                episodes=episodes,
            )

        else:
            self.tune_offline(
                agent=agent,
                task=tasks,
                agent_config=agent_config,
                replay_buffer=replay_buffer,
            )

    def tune_offline(
        self,
        agent: Union[FB, CFB, CalFB],
        task: List[str],
        agent_config: Dict,
        replay_buffer: FBReplayBuffer,
    ) -> None:
        """
        Finetunes FB or CFB on one task offline, without online interaction.
        Args:
            agent: agent to finetune
            task: task to finetune on
            agent_config: agent config
            replay_buffer: replay buffer for z sampling
        """

        if self.wandb_logging:
            run = wandb.init(
                config=agent_config,
                tags=[agent.name, "finetuning"],
                reinit=True,
                entity='1155173723',
                project="zero-shot", 
            )

        else:
            date = datetime.today().strftime("Y-%m-%d-%H-%M-%S")
            model_path = self.model_dir / f"local-run-{date}"
            makedirs(str(model_path))

        # get observations and rewards for task inference
        if self.domain_name == "point_mass_maze":
            self.goal_states = {}

            goal_state = point_mass_maze_goals[task[0]]
            self.goal_states[task[0]] = torch.tensor(
                goal_state, dtype=torch.float32, device=self.device
            ).unsqueeze(0)
        else:
            (
                self.observations_z,
                self.rewards_z,
            ) = replay_buffer.sample_task_inference_transitions(
                inference_steps=self.z_inference_steps
            )

        best_mean_task_reward = -np.inf

        # get initial eval metrics
        logger.info("Getting init performance.")
        eval_metrics = self.eval(agent=agent, tasks=task)
        init_performance = eval_metrics["eval/task_reward_iqm"]

        logger.info(f"Finetuning {agent.name} on {self.domain_name}-{task[0]}.")

        for i in tqdm(range(self.learning_steps + 1)):

            batch = replay_buffer.sample(agent.batch_size)

            # infer z for task
            if self.domain_name == "point_mass_maze":
                z = agent.infer_z(self.goal_states[task[0]])
            else:
                z = agent.infer_z(self.observations_z, self.rewards_z[task[0]])

            z_batch = torch.tile(
                torch.as_tensor(z, dtype=torch.float32, device=self.device),
                (agent.batch_size, 1),
            )  # repeat z for batch size

            if self.critic_tuning:
                fb_metrics = agent.update_fb(
                    observations=batch.observations,
                    next_observations=batch.next_observations,
                    actions=batch.actions,
                    discounts=batch.discounts,
                    zs=z_batch,
                    step=i,
                )
                actor_metrics = agent.update_actor(
                    observation=batch.observations, z=z_batch, step=i
                )

                agent.soft_update_params(
                    network=agent.FB.forward_representation,
                    target_network=agent.FB.forward_representation_target,
                    tau=agent._tau,  # pylint: disable=protected-access
                )
                agent.soft_update_params(
                    network=agent.FB.backward_representation,
                    target_network=agent.FB.backward_representation_target,
                    tau=agent._tau,  # pylint: disable=protected-access
                )
                if agent.name in ("VCalFB", "MCalFB"):
                    agent.soft_update_params(
                        network=agent.FB.forward_mu,
                        target_network=agent.FB.forward_mu_target,
                        tau=agent._tau,  # pylint: disable=protected-access
                    )

                train_metrics = {**fb_metrics, **actor_metrics}

            else:
                train_metrics = agent.update_actor(
                    observation=batch.observations, z=z_batch, step=i
                )

            eval_metrics = {}

            if i % self.eval_frequency == 0:
                eval_metrics = self.eval(agent=agent, tasks=task)
                eval_metrics["eval/init_performance"] = init_performance

                if eval_metrics["eval/task_reward_iqm"] > best_mean_task_reward:
                    logger.info(
                        f"Finetuned performance:"
                        f"{eval_metrics['eval/task_reward_iqm']:.1f} |"
                        f" Init performance:"
                        f"{eval_metrics['eval/init_performance']:.1f}"
                    )

                    best_mean_task_reward = eval_metrics["eval/task_reward_iqm"]

                agent.train()

            metrics = {**train_metrics, **eval_metrics}

            if self.wandb_logging:
                run.log(metrics)

        if self.wandb_logging:
            # save to wandb_logging
            run.finish()

    def tune_online(
        self,
        agent: Union[FB, CFB, CalFB],
        task: List[str],
        agent_config: Dict,
        replay_buffer: OnlineFBReplayBuffer,
        episodes: int,
    ) -> None:
        """
        Finetunes FB or CFB on one task using online data.
        Args:
            agent: agent to finetune
            task: task to finetune on
            agent_config: agent config
            replay_buffer: replay buffer for z sampling
            episodes: number of episodes to finetune for
        """

        if self.wandb_logging:
            run = wandb.init(
                config=agent_config,
                tags=[agent.name, "finetuning"],
                reinit=True,
                entity='1155173723',
                project="zero-shot", 
            )

        else:
            date = datetime.today().strftime("Y-%m-%d-%H-%M-%S")
            model_path = self.model_dir / f"local-run-{date}"
            makedirs(str(model_path))

        # get observations and rewards for task inference
        if self.domain_name == "point_mass_maze":
            self.goal_states = {}

            goal_state = point_mass_maze_goals[task[0]]
            self.goal_states[task[0]] = torch.tensor(
                goal_state, dtype=torch.float32, device=self.device
            ).unsqueeze(0)
        else:
            (
                self.observations_z,
                self.rewards_z,
            ) = replay_buffer.sample_task_inference_transitions(
                inference_steps=self.z_inference_steps
            )

        # get initial eval metrics
        logger.info("Getting init performance.")
        eval_metrics = self.eval(agent=agent, tasks=task)
        init_performance = eval_metrics["eval/task_reward_iqm"]
        best_mean_task_reward = -np.inf

        logger.info(f"Online finetuning {agent.name} on {self.domain_name}-{task[0]}.")
        j = 0
        for i in tqdm(range(episodes)):

            # interact with env
            timestep = self.env.reset()
            while not timestep.last():

                # infer z for task
                if self.domain_name == "point_mass_maze":
                    z = agent.infer_z(self.goal_states[task[0]])
                else:
                    z = agent.infer_z(self.observations_z, self.rewards_z[task[0]])

                action, _ = agent.act(
                    timestep.observation["observations"],
                    task=z,
                    step=None,
                    sample=True,
                )

                observation = timestep.observation["observations"]
                timestep = self.env.step(action)
                reward = self.reward_functions[task[0]](self.env.physics)
                done = timestep.last()
                j += 1

                replay_buffer.add(
                    observation=observation,
                    action=action,
                    reward=reward,
                    next_observation=timestep.observation["observations"],
                    done=done,
                )

                # start learning once batch size is reached
                if j >= agent.batch_size:
                    batch = replay_buffer.sample(agent.batch_size)

                    z_batch = torch.tile(
                        torch.as_tensor(z, dtype=torch.float32, device=self.device),
                        (agent.batch_size, 1),
                    )  # repeat z for batch size

                    if self.critic_tuning:
                        fb_metrics = agent.update_fb(
                            observations=batch.observations,
                            next_observations=batch.next_observations,
                            actions=batch.actions,
                            discounts=batch.discounts,
                            zs=z_batch,
                            step=i,
                        )
                        actor_metrics = agent.update_actor(
                            observation=batch.observations, z=z_batch, step=i
                        )

                        agent.soft_update_params(
                            network=agent.FB.forward_representation,
                            target_network=agent.FB.forward_representation_target,
                            tau=agent._tau,  # pylint: disable=protected-access
                        )
                        agent.soft_update_params(
                            network=agent.FB.backward_representation,
                            target_network=agent.FB.backward_representation_target,
                            tau=agent._tau,  # pylint: disable=protected-access
                        )

                        if agent.name in ("VCalFB", "MCalFB"):
                            agent.soft_update_params(
                                network=agent.FB.forward_mu,
                                target_network=agent.FB.forward_mu_target,
                                tau=agent._tau,  # pylint: disable=protected-access
                            )

                        train_metrics = {**fb_metrics, **actor_metrics}

                    else:
                        train_metrics = agent.update_actor(
                            observation=batch.observations, z=z_batch, step=i
                        )
                else:
                    train_metrics = {}

                if j % self.eval_frequency == 0:
                    eval_metrics = self.eval(agent=agent, tasks=task)
                    eval_metrics["eval/init_performance"] = init_performance

                    if eval_metrics["eval/task_reward_iqm"] > best_mean_task_reward:
                        logger.info(
                            f"Finetuned performance:"
                            f"{eval_metrics['eval/task_reward_iqm']:.1f} |"
                            f" Init performance:"
                            f"{eval_metrics['eval/init_performance']:.1f}"
                        )

                        best_mean_task_reward = eval_metrics["eval/task_reward_iqm"]

                    agent.train()
                else:
                    eval_metrics = {}

                metrics = {**train_metrics, **eval_metrics}

                if self.wandb_logging:
                    run.log(metrics)

        if self.wandb_logging:
            # save to wandb_logging
            run.finish()<|MERGE_RESOLUTION|>--- conflicted
+++ resolved
@@ -243,13 +243,8 @@
                 config=agent_config,
                 tags=[agent.name, "core"],
                 reinit=True,
-<<<<<<< HEAD
                 entity='l_air',
                 project="zero-shot", 
-=======
-                entity='1155173723',
-                project=self.project,
->>>>>>> 4518d755
                 name=agent.name,
             )
             model_path = Path(self.model_dir + '/' + run.name)
